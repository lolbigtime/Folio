// Tests/FolioTests/FolioSmokeTests.swift
import XCTest
import GRDB
@testable import Folio

final class FolioSmokeTests: XCTestCase {
    func testTextIngestAndSearch() throws {
        let folio = try FolioEngine.inMemory()
        _ = try folio.ingest(.text("hello world from folio", name: "note.txt"), sourceId: "T1")
        let hits = try folio.search("hello", in: "T1", limit: 1)
        XCTAssertFalse(hits.isEmpty)
    }

    func testNormalizeRemovesHyphenWraps() throws {
        let loader = TextDocumentLoader()
        let document = try loader.load(.text("multi-\nline\nre-entry", name: "mock.pdf"))

        guard let text = document.pages.first?.text else {
            XCTFail("Missing normalized text")
            return
        }

        XCTAssertEqual(text, "multiline\nre-entry")
    }

    func testNormalizeDropsObjectReplacementCharacters() throws {
        let loader = TextDocumentLoader()
        let document = try loader.load(.text("\u{FFFC}hello\u{FFFC}", name: "placeholder.pdf"))

        XCTAssertEqual(document.pages.first?.text, "hello")
    }

    func testNeedsOCRDetectsPlaceholderOnlyText() {
        XCTAssertTrue(needsOCR(forExtractedText: "\u{FFFC}\u{FFFC}"))
        XCTAssertTrue(needsOCR(forExtractedText: "   \n\t"))
        let sparseTable = String(repeating: "|  |  |", count: 40) + "A"
        XCTAssertTrue(needsOCR(forExtractedText: sparseTable))
        XCTAssertFalse(needsOCR(forExtractedText: "alpha"))
        XCTAssertFalse(needsOCR(forExtractedText: "1234"))
    }

    func testFetchDocumentWithAnchorAndLimits() throws {
        struct StubChunker: Chunker {
            func chunk(sourceId: String, doc: LoadedDocument, config: ChunkingConfig) throws -> [Chunk] {
                [
                    Chunk(sourceId: sourceId, page: 0, text: "alpha beta gamma"),
                    Chunk(sourceId: sourceId, page: 0, text: "delta epsilon zeta"),
                    Chunk(sourceId: sourceId, page: 1, text: "eta theta iota")
                ]
            }
        }

        let engine = try FolioEngine.inMemory(chunker: StubChunker())
        _ = try engine.ingest(.text("unused", name: "note.txt"), sourceId: "Doc1")

        let full = try engine.fetchDocument(sourceId: "Doc1")
        XCTAssertEqual(full.chunkIds.count, 3)
        XCTAssertEqual(full.displayName, "note.txt")
        XCTAssertEqual(full.startPage, 0)
        XCTAssertEqual(full.endPage, 1)
        XCTAssertTrue(full.text.contains("alpha beta gamma"))
        XCTAssertTrue(full.text.contains("eta theta iota"))

        let anchor = try engine.fetchDocument(sourceId: "Doc1", anchor: "epsilon", expand: 1)
        XCTAssertEqual(anchor.chunkIds.count, 3)
        XCTAssertTrue(anchor.text.contains("delta epsilon zeta"))
        XCTAssertEqual(anchor.startPage, 0)
        XCTAssertEqual(anchor.endPage, 1)

        let fromPage = try engine.fetchDocument(sourceId: "Doc1", startPage: 1)
        XCTAssertEqual(fromPage.chunkIds.count, 1)
        XCTAssertEqual(fromPage.startPage, 1)
        XCTAssertEqual(fromPage.endPage, 1)
        XCTAssertTrue(fromPage.text.contains("eta theta iota"))

        let missing = try engine.fetchDocument(sourceId: "Doc1", startPage: 1, anchor: "omega")
        XCTAssertEqual(missing.chunkIds.count, 1)
        XCTAssertEqual(missing.startPage, 1)

        let truncated = try engine.fetchDocument(sourceId: "Doc1", maxChars: 20)
        XCTAssertLessThanOrEqual(truncated.text.count, 20)
    }

<<<<<<< HEAD
    func testBackfillEmbeddingsMatchesIngestWithPrefix() async throws {
        struct SingleChunkChunker: Chunker {
            let text: String

            func chunk(sourceId: String, doc: LoadedDocument, config: ChunkingConfig) throws -> [Chunk] {
                [Chunk(sourceId: sourceId, page: doc.pages.first?.index, text: text)]
            }
        }

        final class RecordingEmbedder: Embedder, @unchecked Sendable {
            private var lock = NSLock()
            private(set) var embedCalls: [String] = []
            private(set) var embedBatchCalls: [[String]] = []

            func embed(_ text: String) throws -> [Float] {
                lock.lock()
                embedCalls.append(text)
                lock.unlock()
                return Self.vector(for: text)
            }

            func embedBatch(_ texts: [String]) throws -> [[Float]] {
                lock.lock()
                embedBatchCalls.append(texts)
                lock.unlock()
                return texts.map(Self.vector(for:))
            }

            private static func vector(for text: String) -> [Float] {
                text.unicodeScalars.map { Float($0.value % 97) / 97.0 }
            }
        }

        let tmpURL = FileManager.default.temporaryDirectory
            .appendingPathComponent(UUID().uuidString)
            .appendingPathExtension("sqlite")

        let embedder = RecordingEmbedder()
        let chunkBody = "Body paragraph content."
        let chunker = SingleChunkChunker(text: chunkBody)
        let engine = try FolioEngine(databaseURL: tmpURL, loaders: [TextDocumentLoader()], chunker: chunker, embedder: embedder)

        var config = FolioConfig()
        config.indexing.useContextualPrefix = true

        _ = try await engine.ingestAsync(.text("Intro\n\(chunkBody)", name: "Doc.pdf"), sourceId: "Doc1", config: config)

        XCTAssertEqual(embedder.embedCalls.count, 1)
        guard let ingestText = embedder.embedCalls.first else {
            XCTFail("Missing ingest embed call")
            return
        }

        XCTAssertTrue(ingestText.hasPrefix("[Doc.pdf"))
        XCTAssertTrue(ingestText.hasSuffix(chunkBody))
        XCTAssertNotEqual(ingestText, chunkBody)

        let dbQueue = try DatabaseQueue(path: tmpURL.path)

        let stored: (chunkId: String, vector: [Float])? = try dbQueue.read { db in
            try Row.fetchOne(db, sql: "SELECT chunk_id, vec FROM doc_chunk_vectors LIMIT 1").map { row in
                let chunkId: String = row["chunk_id"]
                let data: Data = row["vec"]
                var array = [Float](repeating: 0, count: data.count / MemoryLayout<Float>.size)
                _ = array.withUnsafeMutableBytes { data.copyBytes(to: $0) }
                return (chunkId, array)
            }
        }

        guard let initial = stored else {
            XCTFail("No stored vector found")
            return
        }

        try dbQueue.write { db in
            try db.execute(sql: "DELETE FROM doc_chunk_vectors")
        }

        try engine.backfillEmbeddings(for: "Doc1")

        XCTAssertEqual(embedder.embedBatchCalls.count, 1)
        XCTAssertEqual(embedder.embedBatchCalls.first?.first, ingestText)

        let after: (chunkId: String, vector: [Float])? = try dbQueue.read { db in
            try Row.fetchOne(db, sql: "SELECT chunk_id, vec FROM doc_chunk_vectors LIMIT 1").map { row in
                let chunkId: String = row["chunk_id"]
                let data: Data = row["vec"]
                var array = [Float](repeating: 0, count: data.count / MemoryLayout<Float>.size)
                _ = array.withUnsafeMutableBytes { data.copyBytes(to: $0) }
                return (chunkId, array)
            }
        }

        guard let reembedded = after else {
            XCTFail("No vector persisted after backfill")
            return
        }

        XCTAssertEqual(reembedded.chunkId, initial.chunkId)
        XCTAssertEqual(reembedded.vector, initial.vector)

        try? FileManager.default.removeItem(at: tmpURL)
=======
    func testCustomLoaderIsInvokedWhenRegistered() throws {
        final class StubLoader: DocumentLoader {
            var loadCallCount = 0

            func supports(_ input: IngestInput) -> Bool {
                if case let .data(_, uti, _) = input {
                    return uti == "com.example.custom"
                }
                return false
            }

            func load(_ input: IngestInput) throws -> LoadedDocument {
                loadCallCount += 1

                guard case let .data(data, _, name) = input else {
                    throw NSError(domain: "Folio", code: 499, userInfo: [NSLocalizedDescriptionKey: "Unsupported input"])
                }

                let text = String(data: data, encoding: .utf8) ?? ""
                let page = LoadedPage(index: 0, text: text)
                return LoadedDocument(name: name ?? "custom", pages: [page])
            }
        }

        struct PassthroughChunker: Chunker {
            func chunk(sourceId: String, doc: LoadedDocument, config: ChunkingConfig) throws -> [Chunk] {
                doc.pages.map { page in
                    Chunk(sourceId: sourceId, page: page.index, text: page.text)
                }
            }
        }

        let loader = StubLoader()
        let engine = try FolioEngine.inMemory(loaders: [loader], chunker: PassthroughChunker())
        let input = IngestInput.data(Data("hello folio".utf8), uti: "com.example.custom", name: "custom.bin")

        _ = try engine.ingest(input, sourceId: "Custom")

        XCTAssertEqual(loader.loadCallCount, 1)

        let hits = try engine.search("hello", in: "Custom", limit: 1)
        XCTAssertFalse(hits.isEmpty)
    func testDeleteSourceRemovesSource() throws {
        let engine = try FolioEngine.inMemory()
        _ = try engine.ingest(.text("hello world", name: "note.txt"), sourceId: "Doc1")

        XCTAssertEqual(try engine.listSources().count, 1)

        try engine.deleteSource("Doc1")

        XCTAssertTrue(try engine.listSources().isEmpty)
>>>>>>> 80ae569a
    }
}<|MERGE_RESOLUTION|>--- conflicted
+++ resolved
@@ -81,7 +81,6 @@
         XCTAssertLessThanOrEqual(truncated.text.count, 20)
     }
 
-<<<<<<< HEAD
     func testBackfillEmbeddingsMatchesIngestWithPrefix() async throws {
         struct SingleChunkChunker: Chunker {
             let text: String
@@ -184,7 +183,6 @@
         XCTAssertEqual(reembedded.vector, initial.vector)
 
         try? FileManager.default.removeItem(at: tmpURL)
-=======
     func testCustomLoaderIsInvokedWhenRegistered() throws {
         final class StubLoader: DocumentLoader {
             var loadCallCount = 0
@@ -236,6 +234,5 @@
         try engine.deleteSource("Doc1")
 
         XCTAssertTrue(try engine.listSources().isEmpty)
->>>>>>> 80ae569a
     }
 }