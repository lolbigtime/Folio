// Tests/FolioTests/FolioSmokeTests.swift
import XCTest
@testable import Folio

final class FolioSmokeTests: XCTestCase {
    func testTextIngestAndSearch() throws {
        let folio = try FolioEngine.inMemory()
        _ = try folio.ingest(.text("hello world from folio", name: "note.txt"), sourceId: "T1")
        let hits = try folio.search("hello", in: "T1", limit: 1)
        XCTAssertFalse(hits.isEmpty)
    }

    func testNormalizeRemovesHyphenWraps() throws {
        let loader = TextDocumentLoader()
        let document = try loader.load(.text("multi-\nline\nre-entry", name: "mock.pdf"))

        guard let text = document.pages.first?.text else {
            XCTFail("Missing normalized text")
            return
        }

        XCTAssertEqual(text, "multiline\nre-entry")
    }

    func testNormalizeDropsObjectReplacementCharacters() throws {
        let loader = TextDocumentLoader()
        let document = try loader.load(.text("\u{FFFC}hello\u{FFFC}", name: "placeholder.pdf"))

        XCTAssertEqual(document.pages.first?.text, "hello")
    }

    func testNeedsOCRDetectsPlaceholderOnlyText() {
        XCTAssertTrue(needsOCR(forExtractedText: "\u{FFFC}\u{FFFC}"))
        XCTAssertTrue(needsOCR(forExtractedText: "   \n\t"))
        let sparseTable = String(repeating: "|  |  |", count: 40) + "A"
        XCTAssertTrue(needsOCR(forExtractedText: sparseTable))
        XCTAssertFalse(needsOCR(forExtractedText: "alpha"))
        XCTAssertFalse(needsOCR(forExtractedText: "1234"))
    }

    func testFetchDocumentWithAnchorAndLimits() throws {
        struct StubChunker: Chunker {
            func chunk(sourceId: String, doc: LoadedDocument, config: ChunkingConfig) throws -> [Chunk] {
                [
                    Chunk(sourceId: sourceId, page: 0, text: "alpha beta gamma"),
                    Chunk(sourceId: sourceId, page: 0, text: "delta epsilon zeta"),
                    Chunk(sourceId: sourceId, page: 1, text: "eta theta iota")
                ]
            }
        }

        let engine = try FolioEngine.inMemory(chunker: StubChunker())
        _ = try engine.ingest(.text("unused", name: "note.txt"), sourceId: "Doc1")

        let full = try engine.fetchDocument(sourceId: "Doc1")
        XCTAssertEqual(full.chunkIds.count, 3)
        XCTAssertEqual(full.displayName, "note.txt")
        XCTAssertEqual(full.startPage, 0)
        XCTAssertEqual(full.endPage, 1)
        XCTAssertTrue(full.text.contains("alpha beta gamma"))
        XCTAssertTrue(full.text.contains("eta theta iota"))

        let anchor = try engine.fetchDocument(sourceId: "Doc1", anchor: "epsilon", expand: 1)
        XCTAssertEqual(anchor.chunkIds.count, 3)
        XCTAssertTrue(anchor.text.contains("delta epsilon zeta"))
        XCTAssertEqual(anchor.startPage, 0)
        XCTAssertEqual(anchor.endPage, 1)

        let fromPage = try engine.fetchDocument(sourceId: "Doc1", startPage: 1)
        XCTAssertEqual(fromPage.chunkIds.count, 1)
        XCTAssertEqual(fromPage.startPage, 1)
        XCTAssertEqual(fromPage.endPage, 1)
        XCTAssertTrue(fromPage.text.contains("eta theta iota"))

        let missing = try engine.fetchDocument(sourceId: "Doc1", startPage: 1, anchor: "omega")
        XCTAssertEqual(missing.chunkIds.count, 1)
        XCTAssertEqual(missing.startPage, 1)

        let truncated = try engine.fetchDocument(sourceId: "Doc1", maxChars: 20)
        XCTAssertLessThanOrEqual(truncated.text.count, 20)
    }

<<<<<<< HEAD
    func testCustomLoaderIsInvokedWhenRegistered() throws {
        final class StubLoader: DocumentLoader {
            var loadCallCount = 0

            func supports(_ input: IngestInput) -> Bool {
                if case let .data(_, uti, _) = input {
                    return uti == "com.example.custom"
                }
                return false
            }

            func load(_ input: IngestInput) throws -> LoadedDocument {
                loadCallCount += 1

                guard case let .data(data, _, name) = input else {
                    throw NSError(domain: "Folio", code: 499, userInfo: [NSLocalizedDescriptionKey: "Unsupported input"])
                }

                let text = String(data: data, encoding: .utf8) ?? ""
                let page = LoadedPage(index: 0, text: text)
                return LoadedDocument(name: name ?? "custom", pages: [page])
            }
        }

        struct PassthroughChunker: Chunker {
            func chunk(sourceId: String, doc: LoadedDocument, config: ChunkingConfig) throws -> [Chunk] {
                doc.pages.map { page in
                    Chunk(sourceId: sourceId, page: page.index, text: page.text)
                }
            }
        }

        let loader = StubLoader()
        let engine = try FolioEngine.inMemory(loaders: [loader], chunker: PassthroughChunker())
        let input = IngestInput.data(Data("hello folio".utf8), uti: "com.example.custom", name: "custom.bin")

        _ = try engine.ingest(input, sourceId: "Custom")

        XCTAssertEqual(loader.loadCallCount, 1)

        let hits = try engine.search("hello", in: "Custom", limit: 1)
        XCTAssertFalse(hits.isEmpty)
=======
    func testDeleteSourceRemovesSource() throws {
        let engine = try FolioEngine.inMemory()
        _ = try engine.ingest(.text("hello world", name: "note.txt"), sourceId: "Doc1")

        XCTAssertEqual(try engine.listSources().count, 1)

        try engine.deleteSource("Doc1")

        XCTAssertTrue(try engine.listSources().isEmpty)
>>>>>>> 1727f527
    }
}<|MERGE_RESOLUTION|>--- conflicted
+++ resolved
@@ -80,7 +80,6 @@
         XCTAssertLessThanOrEqual(truncated.text.count, 20)
     }
 
-<<<<<<< HEAD
     func testCustomLoaderIsInvokedWhenRegistered() throws {
         final class StubLoader: DocumentLoader {
             var loadCallCount = 0
@@ -123,7 +122,6 @@
 
         let hits = try engine.search("hello", in: "Custom", limit: 1)
         XCTAssertFalse(hits.isEmpty)
-=======
     func testDeleteSourceRemovesSource() throws {
         let engine = try FolioEngine.inMemory()
         _ = try engine.ingest(.text("hello world", name: "note.txt"), sourceId: "Doc1")
@@ -133,6 +131,5 @@
         try engine.deleteSource("Doc1")
 
         XCTAssertTrue(try engine.listSources().isEmpty)
->>>>>>> 1727f527
     }
 }